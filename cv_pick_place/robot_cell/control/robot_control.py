--- conflicted
+++ resolved
@@ -553,42 +553,24 @@
                     self.start_program(data)
 
                 elif command == RcCommand.CHANGE_TRAJECTORY:
-<<<<<<< HEAD
-                    try:
-                        self.change_trajectory(data['x'], 
-                                                data['y'],
-                                                data['rot'],
-                                                data['packet_type'],
-                                                x_offset=data['x_offset'],
-                                                pack_z=data['pack_z'])
-                    except Exception as e:
-                        print(e)
-                        print("[ERROR]: Failed to change trajectory")
+                    self.change_trajectory(data['x'], 
+                                            data['y'],
+                                            data['rot'],
+                                            data['packet_type'],
+                                            x_offset=data['x_offset'],
+                                            pack_z=data['pack_z'])
 
                 elif command == RcCommand.CHANGE_SHORT_TRAJECTORY:
-                    try:
-                        self.change_trajectory_short(data['x'], 
-                                                data['y'],
-                                                data['rot'],
-                                                data['packet_type'],
-                                                x_offset=data['x_offset'],
-                                                pack_z=data['pack_z'])
-                    except Exception as e:
-                        print(e)
-                        print("[ERROR]: Failed to change short trajectory")
-                
+                    self.change_trajectory_short(data['x'], 
+                                            data['y'],
+                                            data['rot'],
+                                            data['packet_type'],
+                                            x_offset=data['x_offset'],
+                                            pack_z=data['pack_z'])
+            
                 elif command == RcCommand.MULT_PACKETS:
                     self.change_mult_packets(data)
 
-=======
-                    self.change_trajectory(data['x'], 
-                                           data['y'],
-                                           data['rot'],
-                                           data['packet_type'],
-                                           x_offset=data['x_offset'],
-                                           pack_z=data['pack_z'])
-                
->>>>>>> 8cc8f0da
                 else:
                     print('[WARNING]: Wrong command send to control server')
 
