import os
import cv2 
import json
import time
import numpy as np
from multiprocessing import Process
from multiprocessing import Manager
from multiprocessing import Pipe

from robot_cell.packet.packet_object import Packet
from robot_cell.packet.item_object import Item
from robot_cell.packet.packettracker import PacketTracker
from robot_cell.packet.item_tracker import ItemTracker
from robot_cell.packet.point_cloud_viz import PointCloudViz
from robot_cell.packet.centroidtracker import CentroidTracker
from robot_cell.control.robot_communication import RobotCommunication
from robot_cell.control.robot_control import RobotControl
from robot_cell.control.robot_control import RcCommand
from robot_cell.control.robot_control import RcData
from robot_cell.control.pick_place_demos import RobotDemos
from robot_cell.detection.realsense_depth import DepthCamera
from robot_cell.detection.packet_detector import PacketDetector
from robot_cell.detection.apriltag_detection import ProcessingApriltag

from robot_cell.detection.threshold_detector import ThresholdDetector
from robot_cell.packet.item_tracker import ItemTracker
from robot_cell.functions import *

from robot_cell.packet.grip_position_estimation import GripPositionEstimation

# DETECTOR_TYPE = 'deep_1'
# DETECTOR_TYPE = 'deep_2'
DETECTOR_TYPE = 'hsv'
MAX_Z = 500

def main(rob_dict, paths, files, check_point, info_dict, encoder_pos_m, control_pipe):
    """
    Process for pick and place with moving conveyor and point cloud operations.
    
    Parameters:
    rob_dict (dict): RobotControl object for program execution
    paths (dict): Deep detector parameter
    files (dict): Deep detector parameter
    check_point (string): Deep detector parameter
    info_dict (multiprocessing.dcit): Dict from multiprocessing Manager for reading OPCUA info from another process
    encoder_pos_m (multiprocessing.value): Value object from multiprocessing Manager for reading encoder value from another process
    control_pipe (multiprocessing.pipe): Pipe object connected to another process for sending commands
    
    """
    # Inititalize objects
    apriltag = ProcessingApriltag()
    apriltag.load_world_points('conveyor_points.json')
    pt = ItemTracker(max_disappeared_frames = 20, guard = 50, max_item_distance = 400)
    dc = DepthCamera(config_path = 'D435_camera_config.json')

    gripper_pose_estimator = GripPositionEstimation(
        visualize=False, verbose=True, center_switch="mass",
        gripper_radius=0.8, max_num_tries = 100, height_th= -0.76, num_bins=20,
        black_list_radius = 0.01
    )

    if DETECTOR_TYPE == 'deep_1':
        show_boot_screen('STARTING NEURAL NET...')
        pack_detect = PacketDetector(paths, files, check_point, 3)
    elif DETECTOR_TYPE == 'deep_2':
        # TODO Implement new deep detector
        pass
    elif DETECTOR_TYPE == 'hsv':
        pack_detect = ThresholdDetector(ignore_vertical_px = 133, ignore_horizontal_px = 50, max_ratio_error = 0.15,
                                        white_lower = [60, 0, 85], white_upper = [179, 255, 255],
                                        brown_lower = [0, 33, 57], brown_upper = [60, 255, 178])

    # Drawing toggles
    show_bbox = True # Bounding box visualization enable
    show_frame_data = False # Show frame data (robot pos, encoder vel, FPS ...)
    show_depth_map = False # Overlay colorized depth enable
    show_hsv_mask = False # Remove pixels not within HSV mask boundaries

    # Constants
    max_frame_count = 500 # Number of frames between homography updates
    x_fixed = rob_dict['pick_pos_base'][0]['x']
    frames_lim = 10 # Max frames object must be tracked to start pick & place
    # Predefine packet z and x offsets with robot speed of 55%.
    # Index corresponds to type of packet.
    pack_depths = [10.0, 3.0, 5.0, 5.0] # List of z positions at pick
    pack_x_offsets = [50.0, 180.0, 130.0, 130.0] # List of x positions at pick

    # Variables
    pick_list = [] # List for items ready to be picked
    frame_count = 1 # Counter of frames for homography update
    text_size = 1
    gripper = False
    conv_left = False # Conveyor heading left enable
    conv_right = False # Conveyor heading right enable
    homography = None # Homography matrix
    state = "READY" # Robot state variable
    is_in_home_pos = False  # Indicate if robot is currently in home position

    grip_time_offset = 400
    MIN_PICK_DISTANCE = 600

    control_pipe.send(RcData(RcCommand.SET_HOME_POS_SH))
    home_xyz_coords = np.array([rob_dict['home_pos'][0]['x'],
                                 rob_dict['home_pos'][0]['y'],
                                 rob_dict['home_pos'][0]['z']])
    pack_dict = {}
    while True:
        # Start timer for FPS estimation
        start_time = time.time()

        # Read data dict from PLC server
        try:
            rob_stopped = info_dict['rob_stopped']
            stop_active = info_dict['stop_active']
            prog_done = info_dict['prog_done']
            encoder_vel = info_dict['encoder_vel']
            pos = info_dict['pos']
            speed_override = info_dict['speed_override']
            shPlace_done = info_dict['shPlace_done']
            shPick_done = info_dict['shPick_done']
        except:
            continue

        # Read encoder dict from PLC server
        encoder_pos = encoder_pos_m.value
        if encoder_pos is None:
            continue

        # Get frames from realsense
        success, depth_frame, rgb_frame, colorized_depth = dc.get_aligned_frame()
        if not success:
            continue

        #rgb_frame = (rgb_frame * 0.1).astype(np.uint8)

        frame_height, frame_width, frame_channel_count = rgb_frame.shape
        text_size = (frame_height / 1000)
        image_frame = rgb_frame.copy()

        # Draw HSV mask over screen if enabled
        if show_hsv_mask and DETECTOR_TYPE == 'hsv':
            image_frame = pack_detect.draw_hsv_mask(image_frame)

        # HOMOGRAPHY UPDATE
        ###################

        # Update homography
        if frame_count == 1:
            apriltag.detect_tags(rgb_frame)
            homography = apriltag.compute_homog()

        image_frame = apriltag.draw_tags(image_frame)

        # If homography has been detected
        if isinstance(homography, np.ndarray):
            # Increase counter for homography update
            frame_count += 1
            if frame_count >= max_frame_count:
                frame_count = 1

            # Set homography in HSV detector
            if DETECTOR_TYPE == 'hsv':
                pack_detect.set_homography(homography)

        # PACKET DETECTION
        ##################
        
        # Detect packets using neural network
        if DETECTOR_TYPE == 'deep_1':
            image_frame, detected_packets = pack_detect.deep_pack_obj_detector(rgb_frame, 
                                                                               depth_frame,
                                                                               encoder_pos,
                                                                               bnd_box = show_bbox,
                                                                               homography = homography,
                                                                               image_frame = image_frame)
            for packet in detected_packets:
                packet.width = packet.width * frame_width
                packet.height = packet.height * frame_height
        
        # Detect packets using neural network
        elif DETECTOR_TYPE == 'deep_2':
            # TODO Implement new deep detector
            detected_packets = []
            pass
        
        # Detect packets using neural HSV thresholding
        elif DETECTOR_TYPE == 'hsv':
            image_frame, detected_packets = pack_detect.detect_packet_hsv(rgb_frame,
                                                                          encoder_pos,
                                                                          draw_box = show_bbox,
                                                                          image_frame = image_frame)

        # PACKET TRACKING
        #################

        # Update tracked packets from detected packets
        labeled_packets = pt.track_items(detected_packets)
        pt.update_item_database(labeled_packets)

        # Update depth frames of tracked packets
        for item in pt.item_database:
            if item.disappeared == 0:
                # Check if packet is far enough from edge
                if item.centroid[0] - item.width / 2 > item.crop_border_px and item.centroid[0] + item.width / 2 < (frame_width - item.crop_border_px):
                    depth_crop = item.get_crop_from_frame(depth_frame)
                    item.add_depth_crop_to_average(depth_crop)

        # Update registered packet list with new packet info
        registered_packets = pt.item_database

        # STATE MACHINE
        ###############

        # When detected not empty, objects are being detected
        is_detect = len(detected_packets) != 0
        # When speed of conveyor more than -100 it is moving to the left
        is_conv_mov = encoder_vel < - 100.0
        # Robot ready when programs are fully finished and it isn't moving
        is_rob_ready = prog_done and (rob_stopped or not stop_active)

        # Add to pick list
        # If packets are being tracked.
        if is_detect:
            # If the conveyor is moving to the left direction.
            if is_conv_mov:
                # Increase counter of frames with detections.
                 
                for packet in registered_packets:
                    packet.track_frame += 1
                    # If counter larger than limit, and packet not already in pick list.
                    if packet.track_frame > frames_lim and not packet.in_pick_list:
                        print("INFO: Add packet ID: {} to pick list".format(str(packet.id)))
                        # Add to pick list.
                        packet.in_pick_list = True
                        pick_list.append(packet)
                        

        # ROBOT READY 
        if state == "READY" and is_rob_ready and homography is not None:
            encoder_pos = encoder_pos_m.value
            if encoder_pos is None:
                continue
            # Update pick list to current positions
            for packet in pick_list:
                packet.centroid = packet.getCentroidFromEncoder(encoder_pos)
            # Get list of current world x coordinates
            pick_list_positions = np.array([packet.getCentroidInWorldFrame(homography)[0] for packet in pick_list])
            # print("DEBUG: Pick distances")
            # print(pick_list_positions)
            # If item is too far remove it from list
            is_valid_position = pick_list_positions < 1800 - grip_time_offset-200  # TODO find position after which it does not pick up - depends on enc_vel and robot speed
            pick_list = np.ndarray.tolist(np.asanyarray(pick_list)[is_valid_position])     
            pick_list_positions = pick_list_positions[is_valid_position]
            # Choose a item for picking
            if pick_list and pick_list_positions.max() > MIN_PICK_DISTANCE:
                # Chose farthest item on belt
                pick_ID = pick_list_positions.argmax()
                packet_to_pick = pick_list.pop(pick_ID)
                print("INFO: Chose packet ID: {} to pick".format(str(packet.id)))

                # Set positions and Start robot
                packet_x,pick_pos_y = packet_to_pick.getCentroidInWorldFrame(homography)
                pick_pos_x = packet_x + grip_time_offset

                # offs = get_gripper_offset(np.array([packet_x, pick_pos_y]), np.array(pos[0:2]))
                # pick_pos_x = packet_x + offs

                angle = packet_to_pick.angle
                gripper_rot = compute_gripper_rot(angle)
                packet_type = packet_to_pick.type
                print("[DEBUG]: packet type {}".format(packet_type))

                # Set packet depth to fixed value by type
<<<<<<< HEAD
                pick_pos_z = compute_mean_packet_z(packet, pack_depths[packet.type]) - 5 
                
                # NOTE: Here is prediction of position by the gripper pose estimation
                # Limiting the height for packet pick positions
                height_lims = (pack_depths[packet.type], MAX_Z)
                dx, dy, pick_pos_z, a_a, a_b, a_c = gripper_pose_estimator.estimate_from_packet(packet, height_lims)
                if dx is not None:
                    pick_pos_x += dx
                    pick_pos_y += dy
                else: 
                    # TODO: Implement behaviour in the future 
                    # Either continue with centroid or skip packet IDK, TBD
                    pass


=======
                pick_pos_z = compute_mean_packet_z(packet, pack_depths[packet.type])
                pick_pos_z = offset_packet_depth_by_x(pick_pos_x, pick_pos_z)
>>>>>>> 4899343f
                # Check if y is range of conveyor width and adjust accordingly
                if pick_pos_y < 75.0:
                    pick_pos_y = 75.0

                elif pick_pos_y > 470.0:
                    pick_pos_y = 470.0

                # Check if x is range
                if pick_pos_x < MIN_PICK_DISTANCE:
                    pick_pos_x = MIN_PICK_DISTANCE

                elif pick_pos_x > 1800.0:
                    pick_pos_x = 1800.0
                

                prepick_xyz_coords = np.array([pick_pos_x, pick_pos_y, rob_dict['pick_pos_base'][0]['z']])
                place_xyz_coords = np.array([rob_dict['place_pos'][packet_type]['x'],
                                             rob_dict['place_pos'][packet_type]['y'],
                                             rob_dict['place_pos'][packet_type]['z']])
                # Change end points of robot.   
                trajectory_dict = {
                    'x': pick_pos_x,
                    'y': pick_pos_y,
                    'rot': gripper_rot,
                    'packet_type': packet_type,
                    'x_offset': 160,
                    'pack_z': pick_pos_z
                    }
                control_pipe.send(RcData(RcCommand.CHANGE_SHORT_TRAJECTORY, trajectory_dict))
                is_in_home_pos = False
                # Start robot program.
                control_pipe.send(RcData(RcCommand.START_PROGRAM, True))
                state = "WAIT_FOR_PACKET"
                print("[INFO]: state WAIT_FOR_PACKET")

            elif not is_in_home_pos:
                print("[DEBUG]: Is robot ready = {}".format(is_rob_ready))
                control_pipe.send(RcData(RcCommand.GO_TO_HOME))
                state = "TO_HOME_POS"
                print("[INFO]: state TO_HOME_POS")

        # MOVING TO HOME POSITION
        if state == "TO_HOME_POS":
            if is_rob_ready:
                is_in_home_pos = True
                state = "READY"
                print("[INFO]: state READY")



        # if state == "TO_PREPICK":
        #     # check if robot arrived to prepick position
        #     curr_xyz_coords = np.array(pos[0:3])
        #     robot_dist = np.linalg.norm(prepick_xyz_coords-curr_xyz_coords)
        #     if robot_dist < 3:
        #         state = "WAIT_FOR_PACKET"
        #         print("state: WAIT_FOR_PACKET")

        # WAIT FOR PACKET
        if state == "WAIT_FOR_PACKET":
            # TODO add return to ready if it misses packet
            encoder_pos = encoder_pos_m.value
            # check encoder and activate robot 
            packet_to_pick.centroid = packet_to_pick.getCentroidFromEncoder(encoder_pos)
            packet_pos_x = packet_to_pick.getCentroidInWorldFrame(homography)[0]
            # If packet is close enough continue picking operation
            if packet_pos_x > pick_pos_x:
                control_pipe.send(RcData(RcCommand.CONTINUE_PROGRAM))
                state = "PLACING"
                print("state: PLACING")

        # #  PICKING
        # # delay to block multiple starts
        # if state == "PICKING":
        #     if shPick_done:
        #         state = "PLACING"
        #         print("[INFO]: state PLACING")


        if state == "PLACING":
            curr_xyz_coords = np.array(pos[0:3])
            robot_dist = np.linalg.norm(place_xyz_coords-curr_xyz_coords)
            # print("[DEBUG]: shPlace Done {}".format(shPlace_done))
            if is_rob_ready:
                state = "READY"
                print("[INFO]: state READY")

        # FRAME GRAPHICS
        ################

        # Draw packet info
        for packet in registered_packets:
            if packet.disappeared == 0:
                # Draw centroid estimated with encoder position
                cv2.drawMarker(image_frame, 
                            packet.getCentroidFromEncoder(encoder_pos), 
                       (255, 255, 0), cv2.MARKER_CROSS, 10, cv2.LINE_4)


                # Draw packet ID and type
                text_id = "ID {}, Type {}".format(packet.id, packet.type)
                drawText(image_frame, text_id, (packet.centroid_px.x + 10, packet.centroid_px.y), text_size)

                # Draw packet centroid value in pixels
                text_centroid = "X: {}, Y: {} (px)".format(packet.centroid_px.x, packet.centroid_px.y)
                drawText(image_frame, text_centroid, (packet.centroid_px.x + 10, packet.centroid_px.y + int(45 * text_size)), text_size)

                # Draw packet centroid value in milimeters
                text_centroid = "X: {:.2f}, Y: {:.2f} (mm)".format(packet.centroid_mm.x, packet.centroid_mm.y)
                drawText(image_frame, text_centroid, (packet.centroid_px.x + 10, packet.centroid_px.y + int(80 * text_size)), text_size)

                packet_depth_mm = compute_mean_packet_z(packet, pack_depths[packet.type])
                # Draw packet depth value in milimeters
                text_centroid = "Z: {:.2f} (mm)".format(packet_depth_mm)
                drawText(image_frame, text_centroid, (packet.centroid_px.x + 10, packet.centroid_px.y + int(115 * text_size)), text_size)

        # Draw packet depth crop to separate frame
        for packet in registered_packets:
            if packet.avg_depth_crop is not None:
                cv2.imshow("Depth Crop", colorizeDepthFrame(packet.avg_depth_crop))
                break

        # Show depth frame overlay.
        if show_depth_map:
            image_frame = cv2.addWeighted(image_frame, 0.8, colorized_depth, 0.3, 0)

        # Show FPS and robot position data
        if show_frame_data:
            # Draw FPS to screen
            text_fps = "FPS: {:.2f}".format(1.0 / (time.time() - start_time))
            drawText(image_frame, text_fps, (10, int(35 * text_size)), text_size)

            # Draw OPCUA data to screen
            text_robot = str(info_dict)
            drawText(image_frame, text_robot, (10, int(75 * text_size)), text_size)

        image_frame = cv2.resize(image_frame, (frame_width // 2, frame_height // 2))

        # Show frames on cv2 window
        cv2.imshow("Frame", image_frame)
        
        # Keyboard inputs
        key = cv2.waitKey(1)

        # KEYBOARD INPUTS
        #################

        # Toggle gripper
        if key == ord('g'):
            gripper = not gripper
            control_pipe.send(RcData(RcCommand.GRIPPER, gripper))

        # Toggle conveyor in left direction
        if key == ord('n'):
            conv_left = not conv_left
            control_pipe.send(RcData(RcCommand.CONVEYOR_LEFT, conv_left))

        # Toggle conveyor in right direction
        if key == ord('m'):
            conv_right = not conv_right
            control_pipe.send(RcData(RcCommand.CONVEYOR_RIGHT, conv_right))

        # Toggle detected packets bounding box display
        if key == ord('b'):
            show_bbox = not show_bbox
        
        # Toggle depth map overlay
        if key == ord('d'):
            show_depth_map = not show_depth_map

        # Toggle frame data display
        if key == ord('f'):
            show_frame_data = not show_frame_data

        # Toggle HSV mask overlay
        if key == ord ('h'):
            show_hsv_mask = not show_hsv_mask

        # Abort program
        if key == ord('a'):
            control_pipe.send(RcData(RcCommand.ABORT_PROGRAM))
        
        # Continue program
        if key == ord('c'):
            control_pipe.send(RcData(RcCommand.CONTINUE_PROGRAM))
        
        # Stop program
        if key == ord('s'):
            control_pipe.send(RcData(RcCommand.STOP_PROGRAM))

        # Print info
        if key == ord('i'):
            print("[INFO]: Is robot ready = {}".format(is_rob_ready))

        # End main
        if key == 27:
            control_pipe.send(RcData(RcCommand.CLOSE_PROGRAM))
            cv2.destroyAllWindows()
            dc.release()
            break


def program_mode(demos, r_control, r_comm_info, r_comm_encoder):
    """
    Program selection function.

    Parameters:
    rc (object): RobotControl object for program execution.
    rd (object): RobotDemos object containing pick and place demos.

    """
    # Read mode input.
    mode = input()
    # Dictionary with robot positions and robot programs.
    modes_dict = {
        '1':{'dict':Pick_place_dict, 
            'func':demos.main_robot_control_demo},
        '2':{'dict':Pick_place_dict, 
            'func':demos.main_pick_place},
        '3':{'dict':Pick_place_dict_conv_mov, 
            'func':demos.main_pick_place_conveyor_w_point_cloud},
        '4':{'dict':Short_pick_place_dict, 
            'func':main}
                }

    # If mode is a program key.
    if mode in modes_dict:
        # Set robot positions and robot program
        r_control.rob_dict = modes_dict[mode]['dict']
        robot_prog = modes_dict[mode]['func']

        # If first mode (not threaded) start program
        if mode == '1':
            robot_prog(r_control)

        elif mode == '4':
            with Manager() as manager:
                info_dict = manager.dict()
                encoder_pos = manager.Value('d', None)

                control_pipe_1, control_pipe_2 = Pipe()

                main_proc = Process(target = robot_prog, args = (r_control.rob_dict, paths, files, check_point, info_dict, encoder_pos, control_pipe_1))
                info_server_proc = Process(target = r_comm_info.robot_server, args = (info_dict, ))
                encoder_server_proc = Process(target = r_comm_encoder.encoder_server, args = (encoder_pos, ))
                control_server_proc = Process(target = r_control.control_server, args = (control_pipe_2, ))

                main_proc.start()
                info_server_proc.start()
                encoder_server_proc.start()
                control_server_proc.start()

                # Wait for the main process to end
                main_proc.join()
                info_server_proc.kill()
                encoder_server_proc.kill()
                control_server_proc.kill()

        # Otherwise start selected threaded program
        else:
            with Manager() as manager:
                info_dict = manager.dict()

                main_proc = Process(target = robot_prog, args = (r_control, paths, files, check_point, info_dict))
                info_server_proc = Process(target = r_comm_info.robot_server, args = (info_dict, ))

                main_proc.start()
                info_server_proc.start()

                # Wait for the main process to end
                main_proc.join()
                info_server_proc.kill()

    # If input is exit, exit python.
    if mode == 'e':
        exit()

    # Return function recursively.
    return program_mode(demos, r_control, r_comm_info, r_comm_encoder)


if __name__ == '__main__':
    # Define model parameters.
    CUSTOM_MODEL_NAME = 'my_ssd_mobnet' 
    check_point ='ckpt-3'
    LABEL_MAP_NAME = 'label_map.pbtxt'

    # Define model paths.
    paths = {'ANNOTATION_PATH':os.path.join(
                                            'Tensorflow',
                                            'workspace',
                                            'annotations'),
            'CHECKPOINT_PATH': os.path.join(
                                            'Tensorflow', 
                                            'workspace',
                                            'models',
                                            CUSTOM_MODEL_NAME) 
            }
    files = {'PIPELINE_CONFIG':os.path.join(
                                            'Tensorflow', 
                                            'workspace',
                                            'models',
                                            CUSTOM_MODEL_NAME,
                                            'pipeline.config'),
            'LABELMAP': os.path.join(paths['ANNOTATION_PATH'], 
                                        LABEL_MAP_NAME)
            }

    # Define robot positions dictionaries from json file.
    file = open('robot_positions.json')
    robot_poses = json.load(file)
    Pick_place_dict_conv_mov_slow = robot_poses['Pick_place_dict_conv_mov_slow']
    Pick_place_dict_conv_mov = robot_poses['Pick_place_dict_conv_mov']
    Pick_place_dict = robot_poses['Pick_place_dict']
    Short_pick_place_dict = robot_poses['Short_pick_place_dict']
    
    # Initialize robot demos and robot control objects.
    r_control = RobotControl(None)
    r_comm_info = RobotCommunication()
    r_comm_encoder = RobotCommunication()
    demos = RobotDemos(paths, files, check_point)

    # Show message about robot programs.
    print('Select pick and place mode: \n'+
    '1 : Pick and place with static conveyor and hand gestures\n'+
    '2 : Pick and place with static conveyor and multithreading\n'+
    '3 : Pick and place with moving conveyor, point cloud and multithreading\n'+
    '4 : Main Pick and place\n'+
    'e : To exit program\n')

    # Start program mode selection.
    program_mode(demos, r_control, r_comm_info, r_comm_encoder)<|MERGE_RESOLUTION|>--- conflicted
+++ resolved
@@ -270,10 +270,7 @@
                 packet_type = packet_to_pick.type
                 print("[DEBUG]: packet type {}".format(packet_type))
 
-                # Set packet depth to fixed value by type
-<<<<<<< HEAD
-                pick_pos_z = compute_mean_packet_z(packet, pack_depths[packet.type]) - 5 
-                
+                # Set packet depth to fixed value by type                
                 # NOTE: Here is prediction of position by the gripper pose estimation
                 # Limiting the height for packet pick positions
                 height_lims = (pack_depths[packet.type], MAX_Z)
@@ -287,10 +284,8 @@
                     pass
 
 
-=======
                 pick_pos_z = compute_mean_packet_z(packet, pack_depths[packet.type])
                 pick_pos_z = offset_packet_depth_by_x(pick_pos_x, pick_pos_z)
->>>>>>> 4899343f
                 # Check if y is range of conveyor width and adjust accordingly
                 if pick_pos_y < 75.0:
                     pick_pos_y = 75.0
