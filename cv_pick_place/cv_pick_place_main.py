--- conflicted
+++ resolved
@@ -226,17 +226,10 @@
                                         pack_depths)
             """
         # Show point cloud visualization when packets are deregistered.
-<<<<<<< HEAD
         # if len(deregistered_packets) > 0:
-        #     pclv = PointCloudViz("temp_rgbd", deregistered_packets[-1])
+        #     pclv = PointCloudViz(".", deregistered_packets[-1])
         #     pclv.show_point_cloud()
         #     del pclv
-=======
-        if len(deregistered_packets) > 0:
-            pclv = PointCloudViz(".", deregistered_packets[-1])
-            pclv.show_point_cloud()
-            del pclv
->>>>>>> 4903353e
 
         # Show depth frame overlay.
         if depth_map:
