import os
import sys
import cv2 
import json
import time
import random
import datetime
import numpy as np
import pyrealsense2
import scipy.signal
from opcua import ua
from opcua import Client
import matplotlib as mpl
from scipy import ndimage
from queue import Queue
from threading import Thread
from threading import Timer
from collections import OrderedDict
from scipy.spatial import distance as dist
from multiprocessing import Process
from multiprocessing import Manager
from multiprocessing import Pipe
import copy

from robot_cell.packet.packet_object import Packet
from robot_cell.packet.item_object import Item
from robot_cell.packet.packettracker import PacketTracker
from robot_cell.packet.item_tracker import ItemTracker
from robot_cell.packet.point_cloud_viz import PointCloudViz
from robot_cell.packet.centroidtracker import CentroidTracker
from robot_cell.control.robot_communication import RobotCommunication
from robot_cell.control.robot_control import RobotControl
from robot_cell.control.robot_control import RcCommand
from robot_cell.control.robot_control import RcData
from robot_cell.control.pick_place_demos import RobotDemos
from robot_cell.detection.realsense_depth import DepthCamera
from robot_cell.detection.packet_detector import PacketDetector
from robot_cell.detection.apriltag_detection import ProcessingApriltag

from robot_cell.detection.threshold_detector import ThresholdDetector
from robot_cell.packet.item_tracker import ItemTracker
from robot_cell.functions import *

USE_DEEP_DETECTOR = False

# trajectory_dict = {
# 'x': x,
# 'y': y,
# 'rot': rot,
# 'packet_type': packet_type,
# 'x_offset': x_offset,
# 'pack_z': pack_z
# }
# control_pipe.send(RcData(RcCommand.CHANGE_TRAJECTORY, trajectory_dict))

def main(x_fixed, paths, files, check_point, info_dict, encoder_pos_m, control_pipe):
    """
    Thread for pick and place with moving conveyor and point cloud operations.
    
    Parameters:
    rc (object): RobotControl object for program execution.
    server_in (object): Queue object containing data from the PLC server.
    
    """
    global INFO_DICT_GLOBAL
    global ENCODER_POS_GLOBAL
    # Inititalize objects.
    apriltag = ProcessingApriltag()
    pt = ItemTracker(max_disappeared_frames = 20, guard = 100, max_item_distance=500)
    dc = DepthCamera()

    if USE_DEEP_DETECTOR:
        show_boot_screen('STARTING NEURAL NET...')
        pack_detect = PacketDetector(paths, files, check_point)
    else:
        pack_detect = ThresholdDetector()

<<<<<<< HEAD
    # Initialize list for items ready to be picked
    pick_list = []
    
    robot_server_dict = None
    encoder_pos = None
    rc.connect_OPCUA_server()
    rc.get_nodes()

    # Define fixed x position where robot waits for packet.
    x_fixed = rc.rob_dict['pick_pos_base'][0]['x']

=======
>>>>>>> 777109d1
    # Declare variables.
    warn_count = 0 # Counter for markers out of frame or moving.
    track_frame = 0 # Counter for num of frames when object is tracked.
    frames_lim = 10 # Max frames object must be tracked to start pick&place.
    frame_count = 1 # Counter of frames for homography update.
    bbox = True # Bounding box visualization enable.
    f_data = False # Show frame data (robot pos, encoder vel, FPS ...).
    depth_map = False # Overlay colorized depth enable.
    is_detect = False # Detecting objects enable.
    conv_left = False # Conveyor heading left enable.
    conv_right = False # Conveyor heading right enable.
    homography = None # Homography matrix.
    track_result = None # Result of pack_obj_tracking_update.
    text_size = 1

    # robot state variable
    state = "READY"

    # Predefine packet z and x offsets with robot speed of 55%.
    # Index corresponds to type of packet.
    pack_depths = [10.0, 3.0, 5.0, 5.0] # List of z positions at pick.
    pack_x_offsets = [50.0, 180.0, 130.0, 130.0] # List of x positions at pick.

    while True:
        # Start timer for FPS estimation
        start_time = time.time()

        # Read data dict from PLC server
<<<<<<< HEAD
        if connection_info.poll():
            robot_server_dict = connection_info.recv()
            rob_stopped = robot_server_dict['rob_stopped']
            stop_active = robot_server_dict['stop_active']
            prog_done = robot_server_dict['prog_done']
            encoder_vel = robot_server_dict['encoder_vel']
            pos = robot_server_dict['pos']
        elif robot_server_dict is None:
=======
        try:
            rob_stopped = info_dict['rob_stopped']
            stop_active = info_dict['stop_active']
            prog_done = info_dict['prog_done']
            encoder_vel = info_dict['encoder_vel']
        except:
            print("NO INFO")
>>>>>>> 777109d1
            continue

        encoder_pos = encoder_pos_m.value

        # Get frames from realsense.
        success, depth_frame, rgb_frame, colorized_depth = dc.get_aligned_frame()
        if not success:
            continue

        # Crop and resize depth frame to match rgb frame.
        frame_height, frame_width, frame_channel_count = rgb_frame.shape

        text_size = (frame_height / 1000)

        try:
            # Try to detect tags in rgb frame.
            rgb_frame = apriltag.detect_tags(rgb_frame)

            # Update homography on first frame of 500 frames.
            if frame_count == 1:
                homography = apriltag.compute_homog()
                print('[INFO]: Homography matrix updated.')

            # If recieving homography matrix as np array.
            is_type_np = type(homography).__module__ == np.__name__
            is_marker_detect = is_type_np or homography == None

            if not USE_DEEP_DETECTOR:
                pack_detect.set_homography(homography)

            # Reset not detected tags warning.
            if is_marker_detect:
                warn_count = 0
                
        # Triggered when no markers are in the frame.
        except Exception as e:
            warn_count += 1
            # Print warning only once.
            if warn_count == 1:
                print(e)
                print("[INFO]: Markers out of frame or moving.")
            pass
        
        # Detect packets using neural network.
        if USE_DEEP_DETECTOR:
            image_frame, detected_packets = pack_detect.deep_pack_obj_detector(rgb_frame, 
                                                                               depth_frame,
                                                                               encoder_pos,
                                                                               bnd_box=bbox)
        else:
            image_frame, detected_packets = pack_detect.detect_packet_hsv(rgb_frame,
                                                                          depth_frame,
                                                                          encoder_pos,
                                                                          bbox,
                                                                          text_size)

        # Update tracked packets for current frame.
        labeled_packets = pt.track_items(detected_packets)
        pt.update_item_database(labeled_packets)
        registered_packets = pt.item_database
        # print({
        #     'packs': registered_packets,
        #     'rob_stop': rob_stopped,
        #     'stop_acti': stop_active,
        #     'prog_done': prog_done})

        # When detected not empty, objects are being detected.
        is_detect = len(detected_packets) != 0
        # When speed of conveyor more than -100 it is moving to the left.
        is_conv_mov = encoder_vel < - 100.0
        #Robot ready when programs are fully finished and it isn't moving.
        is_rob_ready = prog_done and (rob_stopped or not stop_active)


        # TODO remove VIS TEST 
        for packet in registered_packets:
            if packet.disappeared == 0:
                # Draw packet ID
                text_id = "ID {}".format(packet.id)
                drawText(image_frame, text_id, (packet.centroid[0] + 10, packet.centroid[1]), text_size)

                # Draw packet centroid
                text_centroid = "X: {}, Y: {}".format(packet.centroid[0], packet.centroid[1])
                drawText(image_frame, text_centroid, (packet.centroid[0] + 10, packet.centroid[1] + int(45 * text_size)), text_size)
                cv2.circle(image_frame, packet.getCentroidFromEncoder(encoder_pos), 4, (0, 0, 255), -1)
                # print("packet ID: {}, tracked: {}, ".format(str(packet.id), str(packet.track_frame)))

        # Add to pick list
        # If packets are being tracked.
        if is_detect:
            # If the conveyor is moving to the left direction.
            if is_conv_mov:
                # Increase counter of frames with detections. 
                for packet in registered_packets:
                    packet.track_frame += 1
                    # If counter larger than limit, and packet not already in pick list.
                    if packet.track_frame > frames_lim and not packet.in_pick_list:
                        print("INFO: Add packet ID: {} to pick list".format(str(packet.id)))
                        # Add to pick list.
                        packet.in_pick_list = True
                        pick_list.append(packet) # ? copy

        # ROBOT READY 
        if state == "READY" and is_rob_ready and pick_list and homography is not None:
            # Update pick list to current positions
            for packet in pick_list:
                packet.centroid = packet.getCentroidFromEncoder(encoder_pos)
            # Get list of current world x coordinates
            pick_list_positions = np.array([packet.getCentroidInWorldFrame(homography)[0] for packet in pick_list])
            print("DEBUG: Pick distances")
            print(pick_list_positions)
            # If item is too far remove it from list
            is_valid_position = pick_list_positions < 1150   # TODO find position after which it does not pick up - depends on enc_vel and robot speed
            pick_list = np.ndarray.tolist(np.asanyarray(pick_list)[is_valid_position])     
            pick_list_positions = pick_list_positions[is_valid_position]
            print("DEBUG: Pick distances after removal")
            print(pick_list_positions)
            # Choose a item for picking
            if pick_list:
                # Chose farthest item on belt
                pick_ID = pick_list_positions.argmax()
                packet_to_pick = pick_list.pop(pick_ID)
                print("INFO: Chose packet ID: {} to pick".format(str(packet.id)))

                # Set positions and Start robot
                packet_x,packet_y = packet_to_pick.getCentroidInWorldFrame(homography)
                packet_x = x_fixed  # for testing # TODO find offset value from packet
                angle = packet.angle
                gripper_rot = rc.compute_gripper_rot(angle)
                packet_type = packet.pack_type

                # Set packet depth to fixed value by type
                packet_z = pack_depths[packet_type]

                # Check if y is range of conveyor width and adjust accordingly.
                if packet_y < 75.0:
                    packet_y = 75.0

                elif packet_y > 470.0:
                    packet_y = 470.0
                # TODO clamp x position when it's variable

                prepick_xyz_coords = np.array([packet_x, packet_y, rc.rob_dict['pick_pos_base'][0]['z']])

                # Change end points of robot.   
                rc.change_trajectory(
                                packet_x,
                                packet_y, 
                                gripper_rot, 
                                packet_type,
                                x_offset = pack_x_offsets[packet_type],
                                pack_z = packet_z)

                # Start robot program.   #! only once
                # rc.start_program()
                state = "TO_PREPICK"
                print("state: TO_PREPICK")


        # TO PREPICK
        if state == "TO_PREPICK":
            # check if robot arrived to prepick position
            curr_xyz_coords = np.array(pos[0:3])
            robot_dist = np.linalg.norm(prepick_xyz_coords-curr_xyz_coords)
            if robot_dist > 100: # TODO check value
                state = "WAIT_FOR_PACKET"
                print("state: WAIT_FOR_PACKET")

        # WAIT FOR PACKET
        if state == "WAIT_FOR_PACKET":
            # TODO add return to ready if it misses packet
            # check encoder and activate robot 
            packet_to_pick.centroid = packet_to_pick.getCentroidFromEncoder(encoder_pos)
            p_x = packet_to_pick.getCentroidInWorldFrame(homography)[0]
            print("X distance")
            print(packet_x - p_x)
            # If packet is close enough continue picking operation
            if p_x > packet_x - 70:
                # print("DEBUG: Fast encoder update")
                # while  p_x < packet_x - 20:
                #     encoder_pos = round(rc.Encoder_Pos.get_value(),2)
                #     packet_to_pick.centroid = packet_to_pick.getCentroidFromEncoder(encoder_pos)
                #     p_x = packet_to_pick.getCentroidInWorldFrame(homography)[0]
                #     print("X distance")
                #     print(packet_x - p_x)
                # rc.continue_program()
                state = "PICKING"
                print("state: PICKING")

        if state == "PICKING":
            if is_rob_ready:
                state = "READY"
                print("state: READY")

        # Show point cloud visualization when packets are deregistered.
        # if len(deregistered_packets) > 0:
        #     pclv = PointCloudViz(".", deregistered_packets[-1])
        #     pclv.show_point_cloud()
        #     del pclv

        # Show depth frame overlay.
        if depth_map:
            image_frame = cv2.addWeighted(image_frame, 0.8, colorized_depth, 0.3, 0)

        # Show FPS and robot position data
        if f_data:
            # Draw FPS to screen
            text_fps = "FPS: {:.2f}".format(1.0 / (time.time() - start_time))
            drawText(image_frame, text_fps, (10, int(35 * text_size)), text_size)

            # Draw OPCUA data to screen
            text_robot = str(info_dict)
            drawText(image_frame, text_robot, (10, int(75 * text_size)), text_size)

        # Show frames on cv2 window
        image_frame = cv2.resize(image_frame, (frame_width // 2, frame_height // 2))
        cv2.imshow("Frame", image_frame)

        # Increase counter for homography update.
        frame_count += 1
        if frame_count == 500:
            frame_count = 1
        
        # Keyboard inputs.
        key = cv2.waitKey(1)

        if key == ord('o'):
            control_pipe.send(RcData(RcCommand.GRIPPER, False))

        if key == ord('i'):
            control_pipe.send(RcData(RcCommand.GRIPPER, True))

        if key == ord('m'):
            control_pipe.send(RcData(RcCommand.CONVEYOR_RIGHT, conv_right))
            conv_right = not conv_right
        
        if key == ord('n'):
            control_pipe.send(RcData(RcCommand.CONVEYOR_LEFT, conv_left))
            conv_left = not conv_left

        if key == ord('l'):
            bbox = not bbox
        
        if key == ord('h'):
            depth_map = not depth_map
                
        if key == ord('f'):
            f_data = not f_data
        
        if key == ord('e'):
            is_detect = not is_detect

        if key == ord('a'):
            control_pipe.send(RcData(RcCommand.ABORT_PROGRAM))
        
        if key == ord('c'):
            control_pipe.send(RcData(RcCommand.CONTINUE_PROGRAM))
        
        if key == ord('s'):
<<<<<<< HEAD
            rc.stop_program()

        if key == ord('r'):
            print(is_rob_ready)
=======
            control_pipe.send(RcData(RcCommand.STOP_PROGRAM))
>>>>>>> 777109d1
        
        if key == 27:
            control_pipe.send(RcData(RcCommand.CLOSE_PROGRAM))
            cv2.destroyAllWindows()
            dc.release()
            break

def program_mode(demos, r_control, r_comm_info, r_comm_encoder):
    """
    Program selection function.

    Parameters:
    rc (object): RobotControl object for program execution.
    rd (object): RobotDemos object containing pick and place demos.

    """
    # Read mode input.
    mode = input()
    # Dictionary with robot positions and robot programs.
    modes_dict = {
        '1':{'dict':Pick_place_dict, 
            'func':demos.main_robot_control_demo},
        '2':{'dict':Pick_place_dict, 
            'func':demos.main_pick_place},
        '3':{'dict':Pick_place_dict_conv_mov, 
            'func':demos.main_pick_place_conveyor_w_point_cloud},
        '4':{'dict':Pick_place_dict_conv_mov, 
            'func':main}
                }

    # If mode is a program key.
    if mode in modes_dict:
        # Set robot positions and robot program
        r_control.rob_dict = modes_dict[mode]['dict']
        robot_prog = modes_dict[mode]['func']

        # If first mode (not threaded) start program
        if mode == '1':
            robot_prog(r_control)

        elif mode == '4':
            with Manager() as manager:
                info_dict = manager.dict()
                encoder_pos = manager.Value('d', 0.0)

                control_pipe_1, control_pipe_2 = Pipe()

                main_proc = Process(target = robot_prog, args = (r_control.rob_dict['pick_pos_base'][0]['x'], paths, files, check_point, info_dict, encoder_pos, control_pipe_1))
                info_server_proc = Process(target = r_comm_info.robot_server, args = (info_dict, ))
                encoder_server_proc = Process(target = r_comm_encoder.encoder_server, args = (encoder_pos, ))
                control_server_proc = Process(target = r_control.control_server, args = (control_pipe_2, ))

                main_proc.start()
                info_server_proc.start()
                encoder_server_proc.start()
                control_server_proc.start()

                # Wait for the main process to end
                main_proc.join()
                info_server_proc.kill()
                encoder_server_proc.kill()
                control_server_proc.kill()

        # Otherwise start selected threaded program
        # else:
        #     pipe_info_1, pipe_info_2 = Pipe()

        #     main_proc = Process(target = robot_prog, args = (r_control, paths, files, check_point, pipe_info_1))
        #     info_server_proc = Process(target = r_comm_info.robot_server, args = (pipe_info_2, ))

        #     main_proc.start()
        #     info_server_proc.start()

        #     # Wait for the main process to end
        #     main_proc.join()
        #     info_server_proc.kill()

    # If input is exit, exit python.
    if mode == 'e':
        exit()

    # Return function recursively.
    return program_mode(demos, r_control, r_comm_info, r_comm_encoder)

if __name__ == '__main__':
    # Define model parameters.
    CUSTOM_MODEL_NAME = 'my_ssd_mobnet' 
    check_point ='ckpt-3'
    LABEL_MAP_NAME = 'label_map.pbtxt'

    # Define model paths.
    paths = {'ANNOTATION_PATH':os.path.join(
                                            'Tensorflow',
                                            'workspace',
                                            'annotations'),
            'CHECKPOINT_PATH': os.path.join(
                                            'Tensorflow', 
                                            'workspace',
                                            'models',
                                            CUSTOM_MODEL_NAME) 
            }
    files = {'PIPELINE_CONFIG':os.path.join(
                                            'Tensorflow', 
                                            'workspace',
                                            'models',
                                            CUSTOM_MODEL_NAME,
                                            'pipeline.config'),
            'LABELMAP': os.path.join(paths['ANNOTATION_PATH'], 
                                        LABEL_MAP_NAME)
            }

    # Define robot positions dictionaries from json file.
    file = open('robot_positions.json')
    robot_poses = json.load(file)
    Pick_place_dict_conv_mov_slow = robot_poses['Pick_place_dict_conv_mov_slow']
    Pick_place_dict_conv_mov = robot_poses['Pick_place_dict_conv_mov']
    Pick_place_dict = robot_poses['Pick_place_dict']
    
    # Initialize robot demos and robot control objects.
    r_control = RobotControl(None)
    r_comm_info = RobotCommunication()
    r_comm_encoder = RobotCommunication()
    demos = RobotDemos(paths, files, check_point)

    # Show message about robot programs.
    print('Select pick and place mode: \n'+
    '1 : Pick and place with static conveyor and hand gestures\n'+
    '2 : Pick and place with static conveyor and multithreading\n'+
    '3 : Pick and place with moving conveyor, point cloud and multithreading\n'+
    '4 : Main Pick and place\n'+
    'e : To exit program\n')

    # Start program mode selection.
    program_mode(demos, r_control, r_comm_info, r_comm_encoder)<|MERGE_RESOLUTION|>--- conflicted
+++ resolved
@@ -75,20 +75,9 @@
     else:
         pack_detect = ThresholdDetector()
 
-<<<<<<< HEAD
     # Initialize list for items ready to be picked
     pick_list = []
-    
-    robot_server_dict = None
-    encoder_pos = None
-    rc.connect_OPCUA_server()
-    rc.get_nodes()
-
-    # Define fixed x position where robot waits for packet.
-    x_fixed = rc.rob_dict['pick_pos_base'][0]['x']
-
-=======
->>>>>>> 777109d1
+
     # Declare variables.
     warn_count = 0 # Counter for markers out of frame or moving.
     track_frame = 0 # Counter for num of frames when object is tracked.
@@ -117,16 +106,6 @@
         start_time = time.time()
 
         # Read data dict from PLC server
-<<<<<<< HEAD
-        if connection_info.poll():
-            robot_server_dict = connection_info.recv()
-            rob_stopped = robot_server_dict['rob_stopped']
-            stop_active = robot_server_dict['stop_active']
-            prog_done = robot_server_dict['prog_done']
-            encoder_vel = robot_server_dict['encoder_vel']
-            pos = robot_server_dict['pos']
-        elif robot_server_dict is None:
-=======
         try:
             rob_stopped = info_dict['rob_stopped']
             stop_active = info_dict['stop_active']
@@ -134,7 +113,6 @@
             encoder_vel = info_dict['encoder_vel']
         except:
             print("NO INFO")
->>>>>>> 777109d1
             continue
 
         encoder_pos = encoder_pos_m.value
@@ -394,15 +372,11 @@
             control_pipe.send(RcData(RcCommand.CONTINUE_PROGRAM))
         
         if key == ord('s'):
-<<<<<<< HEAD
-            rc.stop_program()
+            control_pipe.send(RcData(RcCommand.STOP_PROGRAM))
 
         if key == ord('r'):
             print(is_rob_ready)
-=======
-            control_pipe.send(RcData(RcCommand.STOP_PROGRAM))
->>>>>>> 777109d1
-        
+            
         if key == 27:
             control_pipe.send(RcData(RcCommand.CLOSE_PROGRAM))
             cv2.destroyAllWindows()
