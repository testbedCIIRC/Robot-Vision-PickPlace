import os
import sys
import cv2 
import json
import time
import random
import datetime
import numpy as np
import pyrealsense2
import scipy.signal
from opcua import ua
from opcua import Client
import matplotlib as mpl
from scipy import ndimage
from queue import Queue
from threading import Thread
from threading import Timer
from collections import OrderedDict
from scipy.spatial import distance as dist
from multiprocessing import Process
from multiprocessing import Pipe

from robot_cell.packet.packet_object import Packet
from robot_cell.packet.item_object import Item
from robot_cell.packet.packettracker import PacketTracker
from robot_cell.packet.item_tracker import ItemTracker
from robot_cell.packet.point_cloud_viz import PointCloudViz
from robot_cell.packet.centroidtracker import CentroidTracker
from robot_cell.control.robot_communication import RobotCommunication
from robot_cell.control.robot_control import RobotControl
from robot_cell.control.pick_place_demos import RobotDemos
from robot_cell.detection.realsense_depth import DepthCamera
from robot_cell.detection.packet_detector import PacketDetector
from robot_cell.detection.apriltag_detection import ProcessingApriltag

from robot_cell.detection.threshold_detector import ThresholdDetector
from robot_cell.packet.item_tracker import ItemTracker
from robot_cell.functions import *

USE_DEEP_DETECTOR = False

def main(rc, paths, files, check_point, connection_info, connection_encoder):
    """
    Thread for pick and place with moving conveyor and point cloud operations.
    
    Parameters:
    rc (object): RobotControl object for program execution.
    server_in (object): Queue object containing data from the PLC server.
    
    """
    # Inititalize objects.
    apriltag = ProcessingApriltag()
    pt = ItemTracker(max_disappeared_frames = 20, guard = 100, max_item_distance=500)
    dc = DepthCamera()

    if USE_DEEP_DETECTOR:
        rc.show_boot_screen('STARTING NEURAL NET...')
        pack_detect = PacketDetector(paths, files, check_point)
    else:
        pack_detect = ThresholdDetector()

<<<<<<< HEAD
    # Initialize list for items ready to be picked
    pick_list = []
=======
    robot_server_dict = None
    encoder_pos = None
    rc.connect_OPCUA_server()
    rc.get_nodes()
>>>>>>> 3e2a9502

    # Define fixed x position where robot waits for packet.
    x_fixed = rc.rob_dict['pick_pos_base'][0]['x']

    # Declare variables.
    warn_count = 0 # Counter for markers out of frame or moving.
    track_frame = 0 # Counter for num of frames when object is tracked.
    frames_lim = 10 # Max frames object must be tracked to start pick&place.
    frame_count = 1 # Counter of frames for homography update.
    bbox = True # Bounding box visualization enable.
    f_data = False # Show frame data (robot pos, encoder vel, FPS ...).
    depth_map = False # Overlay colorized depth enable.
    is_detect = False # Detecting objects enable.
    conv_left = False # Conveyor heading left enable.
    conv_right = False # Conveyor heading right enable.
    homography = None # Homography matrix.
    track_result = None # Result of pack_obj_tracking_update.
    text_size = 1

    # robot state variable
    state = "READY"

    # Predefine packet z and x offsets with robot speed of 55%.
    # Index corresponds to type of packet.
    pack_depths = [10.0, 3.0, 5.0, 5.0] # List of z positions at pick.
    pack_x_offsets = [50.0, 180.0, 130.0, 130.0] # List of x positions at pick.

    while True:
        # Start timer for FPS estimation
        start_time = time.time()

<<<<<<< HEAD
        # Read data dict from PLC server stored in queue object.
        robot_server_dict = server_in.get()
        rob_stopped = robot_server_dict['rob_stopped']
        stop_active = robot_server_dict['stop_active']
        prog_done = robot_server_dict['prog_done']
        encoder_vel = robot_server_dict['encoder_vel']
        encoder_pos = robot_server_dict['encoder_pos']
        pos = robot_server_dict['pos']
=======
        # Read data dict from PLC server
        if connection_info.poll():
            robot_server_dict = connection_info.recv()
            rob_stopped = robot_server_dict['rob_stopped']
            stop_active = robot_server_dict['stop_active']
            prog_done = robot_server_dict['prog_done']
            encoder_vel = robot_server_dict['encoder_vel']
        elif robot_server_dict is None:
            continue

        # Read encoder value from PLC server
        if connection_encoder.poll():
            encoder_pos = connection_encoder.recv()
        elif encoder_pos is None:
            continue
>>>>>>> 3e2a9502

        # Get frames from realsense.
        success, depth_frame, rgb_frame, colorized_depth = dc.get_aligned_frame()
        if not success:
            continue

        # Crop and resize depth frame to match rgb frame.
        frame_height, frame_width, frame_channel_count = rgb_frame.shape

        text_size = (frame_height / 1000)

        try:
            # Try to detect tags in rgb frame.
            rgb_frame = apriltag.detect_tags(rgb_frame)

            # Update homography on first frame of 500 frames.
            if frame_count == 1:
                homography = apriltag.compute_homog()
                print('[INFO]: Homography matrix updated.')

            # If recieving homography matrix as np array.
            is_type_np = type(homography).__module__ == np.__name__
            is_marker_detect = is_type_np or homography == None

            if not USE_DEEP_DETECTOR:
                pack_detect.set_homography(homography)

            # Reset not detected tags warning.
            if is_marker_detect:
                warn_count = 0
                
        # Triggered when no markers are in the frame.
        except Exception as e:
            warn_count += 1
            # Print warning only once.
            if warn_count == 1:
                print(e)
                print("[INFO]: Markers out of frame or moving.")
            pass
        
        # Detect packets using neural network.
        if USE_DEEP_DETECTOR:
            image_frame, detected_packets = pack_detect.deep_pack_obj_detector(rgb_frame, 
                                                                               depth_frame,
                                                                               encoder_pos,
                                                                               bnd_box=bbox)
        else:
            image_frame, detected_packets = pack_detect.detect_packet_hsv(rgb_frame,
                                                                          depth_frame,
                                                                          encoder_pos,
                                                                          bbox,
                                                                          text_size)

        # Update tracked packets for current frame.
        labeled_packets = pt.track_items(detected_packets)
        pt.update_item_database(labeled_packets)
        registered_packets = pt.item_database
        # print({
        #     'packs': registered_packets,
        #     'rob_stop': rob_stopped,
        #     'stop_acti': stop_active,
        #     'prog_done': prog_done})

        # When detected not empty, objects are being detected.
        is_detect = len(detected_packets) != 0
        # When speed of conveyor more than -100 it is moving to the left.
        is_conv_mov = encoder_vel < - 100.0
        #Robot ready when programs are fully finished and it isn't moving.
        is_rob_ready = prog_done and (rob_stopped or not stop_active)


        # TODO remove VIS TEST 
        for packet in registered_packets:
            if packet.disappeared == 0:
                # Draw packet ID
                text_id = "ID {}".format(packet.id)
                drawText(image_frame, text_id, (packet.centroid[0] + 10, packet.centroid[1]), text_size)

                # Draw packet centroid
                text_centroid = "X: {}, Y: {}".format(packet.centroid[0], packet.centroid[1])
                drawText(image_frame, text_centroid, (packet.centroid[0] + 10, packet.centroid[1] + int(45 * text_size)), text_size)
                
                # print("packet ID: {}, tracked: {}, ".format(str(packet.id), str(packet.track_frame)))

        # Add to pick list
        # If packets are being tracked.
        if is_detect:
            # If the conveyor is moving to the left direction.
            if is_conv_mov:
                # Increase counter of frames with detections. 
                for packet in registered_packets:
                    packet.track_frame += 1
                    # If counter larger than limit, and packet not already in pick list.
                    if packet.track_frame > frames_lim and not packet.in_pick_list:
                        print("INFO: Add packet ID: {} to pick list".format(str(packet.id)))
                        # Add to pick list.
                        packet.in_pick_list = True
                        pick_list.append(packet) # ? copy

        # ROBOT READY 
        if state == "READY" and is_rob_ready and pick_list and homography is not None:
            # Update pick list to current positions
            for packet in pick_list:
                packet.centroid = packet.getCentroidFromEncoder(encoder_pos)
            # Get list of current world x coordinates
            pick_list_positions = np.array([packet.getCentroidInWorldFrame(homography)[0] for packet in pick_list])
            print("DEBUG: Pick distances")
            print(pick_list_positions)
            # If item is too far remove it from list
            is_valid_position = pick_list_positions < 1150   # TODO find position after which it does not pick up - depends on enc_vel and robot speed
            pick_list = np.ndarray.tolist(np.asanyarray(pick_list)[is_valid_position])     
            pick_list_positions = pick_list_positions[is_valid_position]
            print("DEBUG: Pick distances after removal")
            print(pick_list_positions)
            # Choose a item for picking
            if pick_list:
                # Chose farthest item on belt
                pick_ID = pick_list_positions.argmax()
                packet_to_pick = pick_list.pop(pick_ID)
                print("INFO: Chose packet ID: {} to pick".format(str(packet.id)))

                # Set positions and Start robot
                packet_x,packet_y = packet_to_pick.getCentroidInWorldFrame(homography)
                packet_x = x_fixed  # for testing # TODO find offset value from packet
                angle = packet.angle
                gripper_rot = rc.compute_gripper_rot(angle)
                packet_type = packet.pack_type

                # Set packet depth to fixed value by type
                packet_z = pack_depths[packet_type]

                # Check if y is range of conveyor width and adjust accordingly.
                if packet_y < 75.0:
                    packet_y = 75.0

                elif packet_y > 470.0:
                    packet_y = 470.0
                # TODO clamp x position when it's variable

                prepick_xyz_coords = np.array([packet_x, packet_y, rc.rob_dict['pick_pos_base'][0]['z']])

                # Change end points of robot.   
                rc.change_trajectory(
                                packet_x,
                                packet_y, 
                                gripper_rot, 
                                packet_type,
                                x_offset = pack_x_offsets[packet_type],
                                pack_z = packet_z)

                # Start robot program.   #! only once
                rc.start_program()
                state = "TO_PREPICK"
                print("state: TO_PREPICK")


        # TO PREPICK
        if state == "TO_PREPICK":
            # check if robot arrived to prepick position
            curr_xyz_coords = np.array(pos[0:3])
            robot_dist = np.linalg.norm(prepick_xyz_coords-curr_xyz_coords)
            if robot_dist > 10: # TODO check value
                state = "WAIT_FOR_PACKET"
                print("state: WAIT_FOR_PACKET")

        # WAIT FOR PACKET
        if state == "WAIT_FOR_PACKET":
            # TODO add return to ready if it misses packet
            # check encoder and activate robot 
            packet_to_pick.centroid = packet_to_pick.getCentroidFromEncoder(encoder_pos)
            p_x = packet_to_pick.getCentroidInWorldFrame(homography)[0]
            print("X distance")
            print(packet_x - p_x)
            if p_x > packet_x -70:
                # print("DEBUG: Fast encoder update")
                # while  p_x < packet_x - 20:
                #     encoder_pos = round(rc.Encoder_Pos.get_value(),2)
                #     packet_to_pick.centroid = packet_to_pick.getCentroidFromEncoder(encoder_pos)
                #     p_x = packet_to_pick.getCentroidInWorldFrame(homography)[0]
                #     print("X distance")
                #     print(packet_x - p_x)
                rc.continue_program()
                state = "PICKING"
                print("state: PICKING")

        if state == "PICKING":
            if is_rob_ready:
                state = "READY"
                print("state: READY")

        # Show point cloud visualization when packets are deregistered.
        # if len(deregistered_packets) > 0:
        #     pclv = PointCloudViz(".", deregistered_packets[-1])
        #     pclv.show_point_cloud()
        #     del pclv

        # Show depth frame overlay.
        if depth_map:
            image_frame = cv2.addWeighted(image_frame, 0.8, colorized_depth, 0.3, 0)

        # Show FPS and robot position data
        if f_data:
            # Draw FPS to screen
            text_fps = "FPS: {:.2f}".format(1.0 / (time.time() - start_time))
            drawText(image_frame, text_fps, (10, int(35 * text_size)), text_size)

            # Draw OPCUA data to screen
            text_robot = str(robot_server_dict)
            drawText(image_frame, text_robot, (10, int(75 * text_size)), text_size)

        # Show frames on cv2 window
        image_frame = cv2.resize(image_frame, (frame_width // 2, frame_height // 2))
        cv2.imshow("Frame", image_frame)

        # Increase counter for homography update.
        frame_count += 1
        if frame_count == 500:
            frame_count = 1
        
        # Keyboard inputs.
        key = cv2.waitKey(1)

        if key == ord('o'):
            rc.change_gripper_state(False)

        if key == ord('i'):
            rc.change_gripper_state(True)

        if key == ord('m'):
            conv_right = rc.change_conveyor_right(conv_right)
        
        if key == ord('n'):
            conv_left = rc.change_conveyor_left(conv_left)

        if key == ord('l'):
            bbox = not bbox
        
        if key == ord('h'):
            depth_map = not depth_map
                
        if key == ord('f'):
            f_data = not f_data
        
        if key == ord('e'):
            is_detect = not is_detect

        if key == ord('a'):
            rc.abort_program()
        
        if key == ord('c'):
            rc.continue_program()
        
        if key == ord('s'):
            rc.stop_program()

        if key == ord('r'):
            print(is_rob_ready)
        
        if key == 27:
            rc.close_program()
            break

def program_mode(demos, r_control, r_comm_info, r_comm_encoder):
    """
    Program selection function.

    Parameters:
    rc (object): RobotControl object for program execution.
    rd (object): RobotDemos object containing pick and place demos.

    """
    # Read mode input.
    mode = input()
    # Dictionary with robot positions and robot programs.
    modes_dict = {
        '1':{'dict':Pick_place_dict, 
            'func':demos.main_robot_control_demo},
        '2':{'dict':Pick_place_dict, 
            'func':demos.main_pick_place},
        '3':{'dict':Pick_place_dict_conv_mov, 
            'func':demos.main_pick_place_conveyor_w_point_cloud},
        '4':{'dict':Pick_place_dict_conv_mov, 
            'func':main}
                }

    # If mode is a program key.
    if mode in modes_dict:
        # Set robot positions and robot program
        r_control.rob_dict = modes_dict[mode]['dict']
        robot_prog = modes_dict[mode]['func']

        # If first mode (not threaded) start program
        if mode == '1':
            robot_prog(r_control)

        # Otherwise start selected threaded program
        else:
            pipe_1_in, pipe_1_out = Pipe()
            pipe_2_in, pipe_2_out = Pipe()
            main_proc = Process(target = robot_prog, args = (r_control, paths, files, check_point, pipe_1_out, pipe_2_out))
            info_server_proc = Process(target = r_comm_info.robot_server, args = (pipe_1_in, ))
            encoder_server_proc = Process(target = r_comm_encoder.encoder_server, args = (pipe_2_in, ))

            main_proc.start()
            info_server_proc.start()
            encoder_server_proc.start()

            # Wait for the main process to end
            main_proc.join()
            info_server_proc.kill()
            encoder_server_proc.kill()

    # If input is exit, exit python.
    if mode == 'e':
        exit()

    # Return function recursively.
    return program_mode(demos, r_control, r_comm_info, r_comm_encoder)

if __name__ == '__main__':
    # Define model parameters.
    CUSTOM_MODEL_NAME = 'my_ssd_mobnet' 
    check_point ='ckpt-3'
    LABEL_MAP_NAME = 'label_map.pbtxt'

    # Define model paths.
    paths = {'ANNOTATION_PATH':os.path.join(
                                            'Tensorflow',
                                            'workspace',
                                            'annotations'),
            'CHECKPOINT_PATH': os.path.join(
                                            'Tensorflow', 
                                            'workspace',
                                            'models',
                                            CUSTOM_MODEL_NAME) 
            }
    files = {'PIPELINE_CONFIG':os.path.join(
                                            'Tensorflow', 
                                            'workspace',
                                            'models',
                                            CUSTOM_MODEL_NAME,
                                            'pipeline.config'),
            'LABELMAP': os.path.join(paths['ANNOTATION_PATH'], 
                                        LABEL_MAP_NAME)
            }

    # Define robot positions dictionaries from json file.
    file = open('robot_positions.json')
    robot_poses = json.load(file)
    Pick_place_dict_conv_mov_slow = robot_poses['Pick_place_dict_conv_mov_slow']
    Pick_place_dict_conv_mov = robot_poses['Pick_place_dict_conv_mov']
    Pick_place_dict = robot_poses['Pick_place_dict']
    
    # Initialize robot demos and robot control objects.
    r_control = RobotControl(None)
    r_comm_info = RobotCommunication()
    r_comm_encoder = RobotCommunication()
    demos = RobotDemos(paths, files, check_point)

    # Show message about robot programs.
    print('Select pick and place mode: \n'+
    '1 : Pick and place with static conveyor and hand gestures\n'+
    '2 : Pick and place with static conveyor and multithreading\n'+
    '3 : Pick and place with moving conveyor, point cloud and multithreading\n'+
    '4 : Main Pick and place\n'+
    'e : To exit program\n')

    # Start program mode selection.
    program_mode(demos, r_control, r_comm_info, r_comm_encoder)<|MERGE_RESOLUTION|>--- conflicted
+++ resolved
@@ -59,15 +59,13 @@
     else:
         pack_detect = ThresholdDetector()
 
-<<<<<<< HEAD
     # Initialize list for items ready to be picked
     pick_list = []
-=======
+    
     robot_server_dict = None
     encoder_pos = None
     rc.connect_OPCUA_server()
     rc.get_nodes()
->>>>>>> 3e2a9502
 
     # Define fixed x position where robot waits for packet.
     x_fixed = rc.rob_dict['pick_pos_base'][0]['x']
@@ -99,16 +97,6 @@
         # Start timer for FPS estimation
         start_time = time.time()
 
-<<<<<<< HEAD
-        # Read data dict from PLC server stored in queue object.
-        robot_server_dict = server_in.get()
-        rob_stopped = robot_server_dict['rob_stopped']
-        stop_active = robot_server_dict['stop_active']
-        prog_done = robot_server_dict['prog_done']
-        encoder_vel = robot_server_dict['encoder_vel']
-        encoder_pos = robot_server_dict['encoder_pos']
-        pos = robot_server_dict['pos']
-=======
         # Read data dict from PLC server
         if connection_info.poll():
             robot_server_dict = connection_info.recv()
@@ -116,6 +104,7 @@
             stop_active = robot_server_dict['stop_active']
             prog_done = robot_server_dict['prog_done']
             encoder_vel = robot_server_dict['encoder_vel']
+            pos = robot_server_dict['pos']
         elif robot_server_dict is None:
             continue
 
@@ -124,7 +113,6 @@
             encoder_pos = connection_encoder.recv()
         elif encoder_pos is None:
             continue
->>>>>>> 3e2a9502
 
         # Get frames from realsense.
         success, depth_frame, rgb_frame, colorized_depth = dc.get_aligned_frame()
