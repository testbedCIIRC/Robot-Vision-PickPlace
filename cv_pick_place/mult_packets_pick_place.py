--- conflicted
+++ resolved
@@ -50,13 +50,8 @@
     """
 
     # Update tracked packets from detected packets
-<<<<<<< HEAD
     labeled_packets = tracker.track_items(detected_packets)
-    tracker.update_item_database(labeled_packets)
-=======
-    labeled_packets = pt.track_items(detected_packets)
-    pt.update_item_database(labeled_packets, homography, encoder_pos)
->>>>>>> df4d5265
+    tracker.update_item_database(labeled_packets, homography, encoder_pos)
 
     # Update depth frames of tracked packets
     for item in tracker.item_database:
@@ -476,17 +471,13 @@
             detected_packets = []
 
         registered_packets = packet_tracking(
-<<<<<<< HEAD
-            tracker, detected_packets, depth_frame, frame_width, mask
-=======
-            pt,
+            tracker,
             detected_packets,
             depth_frame,
             frame_width,
             mask,
             homography,
             encoder_pos,
->>>>>>> df4d5265
         )
 
         # STATE MACHINE
