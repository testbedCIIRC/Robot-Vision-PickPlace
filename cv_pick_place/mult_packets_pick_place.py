--- conflicted
+++ resolved
@@ -340,31 +340,10 @@
             rob_config.nn1_max_detections,
             rob_config.nn1_detection_threshold,
         )
-<<<<<<< HEAD
-    elif rob_config["CELL"]["DETECTOR_TYPE"] == "deep_2":
-        parser = argparse.ArgumentParser(description='YOLACT Detection.')
-        parser.add_argument('--weight', default='neural_nets/torch_yolact/weights/best_30.4_res101_coco_340000.pth', type=str)
-        parser.add_argument('--img_size', type=int, default=544, help='The image size for validation.')
-        parser.add_argument('--traditional_nms', default=False, action='store_true', help='Whether to use traditional nms.')
-        parser.add_argument('--hide_mask', default=False, action='store_true', help='Hide masks in results.')
-        parser.add_argument('--hide_bbox', default=False, action='store_true', help='Hide boxes in results.')
-        parser.add_argument('--hide_score', default=False, action='store_true', help='Hide scores in results.')
-        parser.add_argument('--cutout', default=False, action='store_true', help='Cut out each object and save.')
-        parser.add_argument('--save_lincomb', default=False, action='store_true', help='Show the generating process of masks.')
-        parser.add_argument('--no_crop', default=False, action='store_true',
-                            help='Do not crop the output masks with the predicted bounding box.')
-        parser.add_argument('--real_time', default=True, action='store_true', help='Show the detection results real-timely.')
-        parser.add_argument('--visual_thre', default=0.8, type=float,
-                            help='Detections with a score under this threshold will be removed.')
+    elif rob_config.detector_type == "NN2":
+        # TODO Remove parser and replace in with some dictionary
         pack_detect = ItemsDetector(parser, None, None, None)
-
-    elif rob_config["CELL"]["DETECTOR_TYPE"] == "hsv":
-=======
-    elif rob_config.detector_type == "NN2":
-        # TODO Implement new deep detector
-        pass
     elif rob_config.detector_type == "HSV":
->>>>>>> b1779865
         pack_detect = ThresholdDetector(
             ignore_vertical_px=rob_config.hsv_ignore_vertical,
             ignore_horizontal_px=rob_config.hsv_ignore_horizontal,
@@ -448,12 +427,8 @@
             if frame_count >= rob_config.homography_frame_count:
                 frame_count = 1
 
-            # Set homography in HSV detector
-<<<<<<< HEAD
-            if rob_config["CELL"]["DETECTOR_TYPE"] in  ["hsv", "deep_2"]:
-=======
-            if rob_config.detector_type == "HSV":
->>>>>>> b1779865
+            # Set homography in HSV, NN2 detector
+            if rob_config.detector_type in ["HSV", "NN2"]:
                 pack_detect.set_homography(homography)
 
         # PACKET DETECTION
