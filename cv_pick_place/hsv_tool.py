import cv2
import numpy as np
import time

from robot_cell.detection.realsense_depth import DepthCamera

def empty_function(x):
    None

# Create a window
cv2.namedWindow('Frame')
cv2.namedWindow('Sliders')

# Create trackbars
cv2.createTrackbar('Min Hue', 'Sliders', 0, 179, empty_function) # Hue is from 0-179 for OpenCV
cv2.createTrackbar('Max Hue', 'Sliders', 0, 179, empty_function)

cv2.createTrackbar('Min Sat', 'Sliders', 0, 255, empty_function)
cv2.createTrackbar('Max Sat', 'Sliders', 0, 255, empty_function)

cv2.createTrackbar('Min Val', 'Sliders', 0, 255, empty_function)
cv2.createTrackbar('Max Val', 'Sliders', 0, 255, empty_function)

cv2.createTrackbar('Frame bounds', 'Sliders', 0, 200, empty_function)

# Set default trackbar values
cv2.setTrackbarPos('Min Hue', 'Sliders', 0)
cv2.setTrackbarPos('Max Hue', 'Sliders', 179)

cv2.setTrackbarPos('Min Sat', 'Sliders', 0)
cv2.setTrackbarPos('Max Sat', 'Sliders', 255)

cv2.setTrackbarPos('Min Val', 'Sliders', 0)
cv2.setTrackbarPos('Max Val', 'Sliders', 255)

cv2.setTrackbarPos('Frame bounds', 'Sliders', 0)

# Initialize trackbar variables
min_h = 0
min_s = 0
min_v = 0
max_h = 0
max_s = 0
max_v = 0

frame_bounds = 0

freeze_frame = False

dc = DepthCamera('recording_2022_05_20.npy', 5)

time.sleep(1)
success, depth_frame, rgb_frame, colorized_depth = dc.get_aligned_frame()

while True:
    # Get frames from recording
    if not freeze_frame:
        success, depth_frame, rgb_frame, colorized_depth = dc.get_aligned_frame()
        
    if not success:
        print("[WARINING] No camera frames have been read")
        continue
        
    if rgb_frame.shape[0] != depth_frame.shape[0] and rgb_frame.shape[1] != depth_frame.shape[1]:
        print("[WARINING] Camera frames have incompatible shape")
        continue
        
    frame_height = rgb_frame.shape[0]
    frame_width = rgb_frame.shape[1]

    # Get current positions of all trackbars
    min_h = cv2.getTrackbarPos('Min Hue', 'Sliders')
    min_s = cv2.getTrackbarPos('Min Sat', 'Sliders')
    min_v = cv2.getTrackbarPos('Min Val', 'Sliders')

    max_h = cv2.getTrackbarPos('Max Hue', 'Sliders')
    max_s = cv2.getTrackbarPos('Max Sat', 'Sliders')
    max_v = cv2.getTrackbarPos('Max Val', 'Sliders')
    
    frame_bounds = cv2.getTrackbarPos('Frame bounds', 'Sliders')

    # Get HSV bounds from trackbar values
    lower_bounds = np.array([min_h, min_s, min_v])
    upper_bounds = np.array([max_h, max_s, max_v])

    # Apply mask to frame
    hsv_frame = cv2.cvtColor(rgb_frame, cv2.COLOR_BGR2HSV)
    mask = cv2.inRange(hsv_frame, lower_bounds, upper_bounds)
    mask[:frame_bounds, :] = 0
    mask[(frame_height - frame_bounds):, :] = 0
    output_frame = cv2.bitwise_and(rgb_frame, rgb_frame, mask=mask)

    # Display output image
<<<<<<< HEAD
    output_frame1 = cv2.resize(rgb_frame, (frame_width//2,frame_height//2))
    output_frame2 = cv2.resize(output_frame, (frame_width//2,frame_height//2))
    cv2.imshow('Frame', np.vstack([output_frame1, output_frame2]))
=======
    output_frame_1 = cv2.resize(rgb_frame, (frame_width // 2, frame_height // 2))
    output_frame_2 = cv2.resize(output_frame, (frame_width // 2, frame_height // 2))
    cv2.imshow('Frame', np.vstack([output_frame_1, output_frame_2]))
>>>>>>> ee37ef1e

    key = cv2.waitKey(10)

    # Stop program
    if key == 27:
        dc.release()
        cv2.destroyAllWindows()
        break

    # Print trackbar values to terminal
    if key == ord('i'):
        print("Lower HSV bounds: [" + str(min_h) + ", " + str(min_s) + ", " + str(min_v) + "]")
        print("Upper HSV bounds: [" + str(max_h) + ", " + str(max_s) + ", " + str(max_v) + "]")
        print("Frame bounds: " + str(frame_bounds))
        print("------------------")
        
    # Stop camera on current frame
    if key == ord('f'):
        freeze_frame = not freeze_frame<|MERGE_RESOLUTION|>--- conflicted
+++ resolved
@@ -91,15 +91,9 @@
     output_frame = cv2.bitwise_and(rgb_frame, rgb_frame, mask=mask)
 
     # Display output image
-<<<<<<< HEAD
-    output_frame1 = cv2.resize(rgb_frame, (frame_width//2,frame_height//2))
-    output_frame2 = cv2.resize(output_frame, (frame_width//2,frame_height//2))
-    cv2.imshow('Frame', np.vstack([output_frame1, output_frame2]))
-=======
     output_frame_1 = cv2.resize(rgb_frame, (frame_width // 2, frame_height // 2))
     output_frame_2 = cv2.resize(output_frame, (frame_width // 2, frame_height // 2))
     cv2.imshow('Frame', np.vstack([output_frame_1, output_frame_2]))
->>>>>>> ee37ef1e
 
     key = cv2.waitKey(10)
 
